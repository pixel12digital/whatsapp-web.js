--- conflicted
+++ resolved
@@ -201,7 +201,6 @@
         client.sendMessage(msg.from, list);
     } else if (msg.body === '!reaction') {
         msg.react('👍');
-<<<<<<< HEAD
     } else if (msg.body.startsWith('!vote ')) {
         if (msg.hasQuotedMsg) {
             const quotedMsg = await msg.getQuotedMessage();
@@ -221,7 +220,8 @@
                 quotedMsg.vote(options);
             } else {
                 msg.reply('Usage: !vote TEST1//TEST2');
-=======
+            }
+        }
     } else if (msg.body === '!edit') {
         if (msg.hasQuotedMsg) {
             const quotedMsg = await msg.getQuotedMessage();
@@ -229,7 +229,6 @@
                 quotedMsg.edit(msg.body.replace('!edit', ''));
             } else {
                 msg.reply('I can only edit my own messages');
->>>>>>> 8e8d0c9b
             }
         }
     }
